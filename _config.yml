--- conflicted
+++ resolved
@@ -59,16 +59,7 @@
     - themes
     - tutorials
     - videos
-<<<<<<< HEAD
-github_repo: telescopejs/nova-docs
-=======
-  Tutorials:
-    - tutorial-framework
-    - tutorial-customizing
-    - migration
-    - deployment
 github_repo: vulcanjs/nova-docs
->>>>>>> a70b56b9
 content_root: source
 
 typescript_api_box:
