--- conflicted
+++ resolved
@@ -26,7 +26,7 @@
 - [pt-BR](https://github.com/lukasag/nova-i18n-pt-br)
 - [zh-CN](https://github.com/qge/nova-i18n-zh-cn)
 - [hu-HU](https://github.com/pal-pinter/vulcan-i18n-hu-hu)
-<<<<<<< HEAD
+- [sv-SE](https://github.com/Enliven-se/vulcan-strings-i18n-sv-se)
 
 ## Using react:intl
 
@@ -59,7 +59,4 @@
 
 You'll now have two packages named `vulcan:i18n`, but because your newly created `_vulcan-i18n` directory starts with `_`, it will take alphabetical precedence over the default `vulcan-i18n` and be used by your app instead. 
 
-You can keep importing from `vulcan:i18n` as usual, except `vulcan:i18n` will now simply be a clone of `react-intl`. 
-=======
-- [sv-SE](https://atmospherejs.com/klokie/vulcan-strings-i18n-sv-se)
->>>>>>> ef51f5ee
+You can keep importing from `vulcan:i18n` as usual, except `vulcan:i18n` will now simply be a clone of `react-intl`. 