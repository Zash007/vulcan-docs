--- conflicted
+++ resolved
@@ -52,15 +52,9 @@
 Package.onUse(function (api) {
 
   api.use([
-<<<<<<< HEAD
-    'nova:core',
-    'nova:forms',
-    'std:accounts-ui',
-=======
     'nova:core@1.0.0-nova',
     'nova:forms@1.0.0-nova',
     'std:accounts-ui@1.2.17',
->>>>>>> 372b104e
   ]);
 
   api.mainModule('server.js', 'server');
